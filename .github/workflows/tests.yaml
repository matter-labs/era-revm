--- conflicted
+++ resolved
@@ -58,13 +58,6 @@
       run: |
         git clone https://github.com/matter-labs/zkfoundry-smoke-test
         cd zkfoundry-smoke-test
-<<<<<<< HEAD
-        git fetch --all
-        git checkout bf18e30fe928e50066e131878a9583f404aaa0d7
-        git rev-parse HEAD
-        cat smoke-test.sh
-=======
->>>>>>> 2662bb19
         ./smoke-test.sh
 
   cheatcodes:
