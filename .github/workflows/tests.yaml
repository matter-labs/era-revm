--- conflicted
+++ resolved
@@ -68,19 +68,11 @@
         with:
           submodules: recursive
           ref: ${{ github.event.pull_request.head.sha }}
-<<<<<<< HEAD
-      
-=======
 
->>>>>>> f3222d3e
       - name: Install Rust
         uses: actions-rust-lang/setup-rust-toolchain@v1
         with:
           toolchain: nightly-2023-07-23
 
       - name: Test Cheatcodes
-<<<<<<< HEAD
-        run: cd tests && ls -l && ls -l lib && ls -l lib/forge-std &&  ./test.sh
-=======
-        run: cd tests && ./test.sh
->>>>>>> f3222d3e
+        run: cd tests && ./test.sh