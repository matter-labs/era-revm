name: run

on:
  push:
    branches: [main]
    tags:
      - 'v*'
  pull_request:
    branches: [main]
  workflow_dispatch:

jobs:
  test:
    name: unit-tests
    strategy:
      matrix:
        platform: [macos-latest, ubuntu-latest]
    runs-on: ${{ matrix.platform }}

    steps:
    - name: Checkout Code
      uses: actions/checkout@v3

    - name: Install Rust
      uses: actions-rust-lang/setup-rust-toolchain@v1
      with:
        toolchain: nightly-2023-07-23

    - name: Install cargo-nextest
      run: cargo install cargo-nextest

    - name: Run tests
      run: cargo nextest run

  smoke-test:
    name: smoke-test
    runs-on: ubuntu-22.04-github-hosted-16core
    env:
      TEST_REPO_DIR: test-repo

    steps:
    - name: Checkout code
      uses: actions/checkout@v4
      with:
        path: ${{ env.TEST_REPO_DIR }}
        ref: ${{ github.event.pull_request.head.sha }}

    - name: Install Rust
      uses: actions-rust-lang/setup-rust-toolchain@v1
      with:
        toolchain: nightly-2023-07-23

    - name: Run smoke-test
      env:
        TEST_REPO: ${{ github.event.repository.name }}
        TEST_REPO_DIR: "../${{ env.TEST_REPO_DIR }}"
        RUST_BACKTRACE: full
      run: |
        git clone https://github.com/matter-labs/zkfoundry-smoke-test
        cd zkfoundry-smoke-test
<<<<<<< HEAD
        git fetch --all
        git checkout bf18e30fe928e50066e131878a9583f404aaa0d7
        git rev-parse HEAD
        cat smoke-test.sh
=======
>>>>>>> 263680be
        ./smoke-test.sh

  cheatcodes:
    name: cheatcode-test
    runs-on: ubuntu-22.04-github-hosted-16core
    steps:
      - uses: actions/checkout@v3
        with:
          submodules: recursive
          ref: ${{ github.event.pull_request.head.sha }}

      - name: Install Rust
        uses: actions-rust-lang/setup-rust-toolchain@v1
        with:
          toolchain: nightly-2023-07-23

      - name: Test Cheatcodes
<<<<<<< HEAD
        run: cd tests && ls -l && ls -l lib && ls -l lib/forge-std &&  ./test.sh
=======
        run: cd tests && ./test.sh
>>>>>>> 263680be
<|MERGE_RESOLUTION|>--- conflicted
+++ resolved
@@ -58,13 +58,6 @@
       run: |
         git clone https://github.com/matter-labs/zkfoundry-smoke-test
         cd zkfoundry-smoke-test
-<<<<<<< HEAD
-        git fetch --all
-        git checkout bf18e30fe928e50066e131878a9583f404aaa0d7
-        git rev-parse HEAD
-        cat smoke-test.sh
-=======
->>>>>>> 263680be
         ./smoke-test.sh
 
   cheatcodes:
@@ -82,8 +75,4 @@
           toolchain: nightly-2023-07-23
 
       - name: Test Cheatcodes
-<<<<<<< HEAD
-        run: cd tests && ls -l && ls -l lib && ls -l lib/forge-std &&  ./test.sh
-=======
-        run: cd tests && ./test.sh
->>>>>>> 263680be
+        run: cd tests && ./test.sh