--- conflicted
+++ resolved
@@ -25,13 +25,13 @@
       uses: actions-rust-lang/setup-rust-toolchain@v1
       with:
         toolchain: nightly-2023-07-23
-    
+
     - name: Install cargo-nextest
       run: cargo install cargo-nextest
-        
+
     - name: Run tests
       run: cargo nextest run
-  
+
   smoke-test:
     name: smoke-test
     runs-on: ubuntu-22.04-github-hosted-16core
@@ -40,16 +40,16 @@
 
     steps:
     - name: Checkout code
-      uses: actions/checkout@v4 
+      uses: actions/checkout@v4
       with:
         path: ${{ env.TEST_REPO_DIR }}
         ref: ${{ github.event.pull_request.head.sha }}
-    
+
     - name: Install Rust
       uses: actions-rust-lang/setup-rust-toolchain@v1
       with:
         toolchain: nightly-2023-07-23
-    
+
     - name: Run smoke-test
       env:
         TEST_REPO: ${{ github.event.repository.name }}
@@ -58,13 +58,10 @@
       run: |
         git clone https://github.com/matter-labs/zkfoundry-smoke-test
         cd zkfoundry-smoke-test
-<<<<<<< HEAD
-        git fetch --all 
+        git fetch --all
         git checkout bf18e30fe928e50066e131878a9583f404aaa0d7
         git rev-parse HEAD
         cat smoke-test.sh
-=======
->>>>>>> 93407aaf
         ./smoke-test.sh
 
   cheatcodes:
@@ -75,15 +72,11 @@
         with:
           submodules: recursive
           ref: ${{ github.event.pull_request.head.sha }}
-      
+
       - name: Install Rust
         uses: actions-rust-lang/setup-rust-toolchain@v1
         with:
           toolchain: nightly-2023-07-23
 
       - name: Test Cheatcodes
-<<<<<<< HEAD
-        run: cd tests &&  ./test.sh
-=======
-        run: cd tests && ls -l && ls -l lib && ls -l lib/forge-std &&  ./test.sh
->>>>>>> 93407aaf
+        run: cd tests && ls -l && ls -l lib && ls -l lib/forge-std &&  ./test.sh