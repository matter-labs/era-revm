--- conflicted
+++ resolved
@@ -1,9 +1,5 @@
 /target
 /Cargo.lock
-<<<<<<< HEAD
-tests
-=======
 tests/*
->>>>>>> f3222d3e
 !tests/src
 !tests/lib