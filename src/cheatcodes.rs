--- conflicted
+++ resolved
@@ -11,13 +11,9 @@
 use multivm::zk_evm_1_3_1::zkevm_opcode_defs::RET_IMPLICIT_RETURNDATA_PARAMS_REGISTER;
 use multivm::zk_evm_1_3_3::tracing::{BeforeExecutionData, VmLocalStateData};
 use multivm::zk_evm_1_3_3::vm_state::PrimitiveValue;
-<<<<<<< HEAD
 use std::fmt::Debug;
 use std::fs;
-=======
 use std::collections::HashMap;
-use std::fmt::Debug;
->>>>>>> 263680be
 use zk_evm::zkevm_opcode_defs::{FatPointer, Opcode, CALL_IMPLICIT_CALLDATA_FAT_PTR_REGISTER};
 use zksync_basic_types::{AccountTreeId, Address, H160, H256, U256};
 use zksync_state::{ReadStorage, StoragePtr, StorageView};
@@ -68,15 +64,11 @@
         function etch(address who, bytes calldata code)
         function getNonce(address account)
         function load(address account, bytes32 slot)
-<<<<<<< HEAD
         function readFile(string path)
-        function roll(uint256 blockNumber)
-=======
         function roll(uint256 blockNumber)
         function serializeAddress(string objectKey, string valueKey, address value)
         function serializeBool(string objectKey, string valueKey, bool value)
         function serializeUint(string objectKey, string valueKey, uint256 value)
->>>>>>> 263680be
         function setNonce(address account, uint64 nonce)
         function store(address account, bytes32 slot, bytes32 value)
         function startPrank(address sender)
@@ -102,14 +94,8 @@
     return_data: Option<Vec<U256>>,
     return_ptr: Option<FatPointer>,
     near_calls: usize,
-<<<<<<< HEAD
-=======
     serialized_objects: HashMap<String, String>,
->>>>>>> 263680be
-}
-
 #[derive(Debug, Clone)]
-enum FinishCycleOneTimeActions {
     StorageWrite {
         key: StorageKey,
         read_value: H256,
@@ -280,10 +266,7 @@
             near_calls: 0,
             return_data: None,
             return_ptr: None,
-<<<<<<< HEAD
-=======
             serialized_objects: HashMap::new(),
->>>>>>> 263680be
         }
     }
 
@@ -298,11 +281,7 @@
         use CheatcodeContractCalls::*;
         match call {
             Addr(AddrCall { private_key }) => {
-<<<<<<< HEAD
-                tracing::info!("Getting address for private key");
-=======
                 tracing::info!("👷 Getting address for private key");
->>>>>>> 263680be
                 let Ok(address) = zksync_types::PackedEthSignature::address_from_private_key(
                     &u256_to_h256(private_key),
                 ) else {
@@ -342,21 +321,16 @@
                 self.return_data = Some(vec![account_nonce]);
             }
             Load(LoadCall { account, slot }) => {
-<<<<<<< HEAD
-                tracing::info!("Getting storage slot {:?} for account {:?}", slot, account);
-=======
                 tracing::info!(
                     "👷 Getting storage slot {:?} for account {:?}",
                     slot,
                     account
                 );
->>>>>>> 263680be
                 let key = StorageKey::new(AccountTreeId::new(account), H256(slot));
                 let mut storage = storage.borrow_mut();
                 let value = storage.read_value(&key);
                 self.return_data = Some(vec![h256_to_u256(value)]);
             }
-<<<<<<< HEAD
             ReadFile(ReadFileCall { path }) => {
                 tracing::info!("👷 Reading file in path {}", path);
                 let Ok(data) = fs::read(path) else {
@@ -365,8 +339,6 @@
                 };
                 self.add_trimmed_return_data(&data);
             }
-=======
->>>>>>> 263680be
             Roll(RollCall { block_number }) => {
                 tracing::info!("👷 Setting block number to {}", block_number);
 
@@ -382,8 +354,6 @@
                     u256_to_h256(pack_block_info(block_number.as_u64(), block_timestamp)),
                     &mut storage,
                 );
-<<<<<<< HEAD
-=======
             }
             SerializeAddress(SerializeAddressCall {
                 object_key,
@@ -449,7 +419,6 @@
 
                 let uint_value = value.to_string();
                 self.add_trimmed_return_data(uint_value.as_bytes());
->>>>>>> 263680be
             }
             SetNonce(SetNonceCall { account, nonce }) => {
                 tracing::info!("👷 Setting nonce for {account:?} to {nonce}");
