use era_test_node::fork::{ForkSource, ForkStorage};
use era_test_node::utils::bytecode_to_factory_dep;
use ethers::abi::AbiEncode;
use ethers::utils::to_checksum;
use ethers::{abi::AbiDecode, prelude::abigen};
use itertools::Itertools;
use multivm::interface::dyn_tracers::vm_1_3_3::DynTracer;
use multivm::interface::tracer::TracerExecutionStatus;
use multivm::vm_refunds_enhancement::{
    BootloaderState, HistoryMode, SimpleMemory, VmTracer, ZkSyncVmState,
};
use multivm::zk_evm_1_3_1::zkevm_opcode_defs::RET_IMPLICIT_RETURNDATA_PARAMS_REGISTER;
use multivm::zk_evm_1_3_3::tracing::{AfterExecutionData, VmLocalStateData};
use multivm::zk_evm_1_3_3::vm_state::PrimitiveValue;
use std::collections::HashMap;
use std::fmt::Debug;
use std::fs;
use std::process::Command;
use zk_evm::zkevm_opcode_defs::{FatPointer, Opcode, CALL_IMPLICIT_CALLDATA_FAT_PTR_REGISTER};
use zksync_basic_types::{AccountTreeId, Address, H160, H256, U256};
use zksync_state::{ReadStorage, StoragePtr, StorageView};
use zksync_types::{
    block::{pack_block_info, unpack_block_info},
    get_code_key, get_nonce_key,
    utils::{decompose_full_nonce, nonces_to_full_nonce, storage_key_for_eth_balance},
    StorageKey,
};
use zksync_types::{LogQuery, Timestamp};
use zksync_utils::{h256_to_u256, u256_to_h256};

// address(uint160(uint256(keccak256('hevm cheat code'))))
const CHEATCODE_ADDRESS: H160 = H160([
    113, 9, 112, 158, 207, 169, 26, 128, 98, 111, 243, 152, 157, 104, 246, 127, 91, 29, 209, 45,
]);

const INTERNAL_CONTRACT_ADDRESSES: [H160; 20] = [
    zksync_types::BOOTLOADER_ADDRESS,
    zksync_types::ACCOUNT_CODE_STORAGE_ADDRESS,
    zksync_types::NONCE_HOLDER_ADDRESS,
    zksync_types::KNOWN_CODES_STORAGE_ADDRESS,
    zksync_types::IMMUTABLE_SIMULATOR_STORAGE_ADDRESS,
    zksync_types::CONTRACT_DEPLOYER_ADDRESS,
    zksync_types::CONTRACT_FORCE_DEPLOYER_ADDRESS,
    zksync_types::L1_MESSENGER_ADDRESS,
    zksync_types::MSG_VALUE_SIMULATOR_ADDRESS,
    zksync_types::KECCAK256_PRECOMPILE_ADDRESS,
    zksync_types::L2_ETH_TOKEN_ADDRESS,
    zksync_types::SYSTEM_CONTEXT_ADDRESS,
    zksync_types::BOOTLOADER_UTILITIES_ADDRESS,
    zksync_types::EVENT_WRITER_ADDRESS,
    zksync_types::COMPRESSOR_ADDRESS,
    zksync_types::COMPLEX_UPGRADER_ADDRESS,
    zksync_types::ECRECOVER_PRECOMPILE_ADDRESS,
    zksync_types::SHA256_PRECOMPILE_ADDRESS,
    zksync_types::MINT_AND_BURN_ADDRESS,
    H160::zero(),
];

type ForkStorageView<S> = StorageView<ForkStorage<S>>;

abigen!(
    CheatcodeContract,
    r#"[
        function addr(uint256 privateKey)
        function deal(address who, uint256 newBalance)
        function etch(address who, bytes calldata code)
        function ffi(string[] args)
        function getNonce(address account)
        function load(address account, bytes32 slot)
        function readCallers()
        function readFile(string path)
        function roll(uint256 blockNumber)
        function serializeAddress(string objectKey, string valueKey, address value)
        function serializeBool(string objectKey, string valueKey, bool value)
        function serializeUint(string objectKey, string valueKey, uint256 value)
        function setNonce(address account, uint64 nonce)
        function store(address account, bytes32 slot, bytes32 value)
        function startPrank(address sender)
        function startPrank(address sender, address origin)
        function stopPrank()
        function toString(address value)
        function toString(bool value)
        function toString(uint256 value)
        function toString(int256 value)
        function toString(bytes32 value)
        function toString(bytes value)
        function tryFfi(string[] args)
        function warp(uint256 timestamp)
        function writeFile(string path, string value)
        function writeJson(string json, string path)
        function writeJson(string json, string path, string valueKey)
        struct FfiResult { int32 exitCode; bytes stdout; bytes stderr }
    ]"#
);

#[derive(Debug, Default, Clone)]
pub struct CheatcodeTracer {
    one_time_actions: Vec<FinishCycleOneTimeActions>,
    permanent_actions: FinishCyclePermanentActions,
    return_data: Option<Vec<U256>>,
    return_ptr: Option<FatPointer>,
    near_calls: usize,
    serialized_objects: HashMap<String, String>,
}

#[derive(Debug, Clone)]
enum FinishCycleOneTimeActions {
    StorageWrite {
        key: StorageKey,
        read_value: H256,
        write_value: H256,
    },
    StoreFactoryDep {
        hash: U256,
        bytecode: Vec<U256>,
    },
}

#[derive(Debug, Default, Clone)]
struct FinishCyclePermanentActions {
    start_prank: Option<StartPrankOpts>,
}

#[derive(Debug, Clone)]
struct StartPrankOpts {
    sender: H160,
    origin: Option<H256>,
}

#[repr(u8)]
//discriminants written explicitly to match solidity even if some variants are commented out
enum CallerMode {
    None = 0,
    // Broadcast = 1,
    // RecurrentBroadcast = 2,
    // Prank = 3,
    RecurrentPrank = 4,
}

impl<S: std::fmt::Debug + ForkSource, H: HistoryMode> DynTracer<ForkStorageView<S>, SimpleMemory<H>>
    for CheatcodeTracer
{
    fn after_execution(
        &mut self,
        state: VmLocalStateData<'_>,
        data: AfterExecutionData,
        memory: &SimpleMemory<H>,
        storage: StoragePtr<ForkStorageView<S>>,
    ) {
        if self.return_data.is_some() {
            if let Opcode::Ret(_call) = data.opcode.variant.opcode {
                if self.near_calls == 0 {
                    let ptr = state.vm_local_state.registers
                        [RET_IMPLICIT_RETURNDATA_PARAMS_REGISTER as usize];
                    let fat_data_pointer = FatPointer::from_u256(ptr.value);
                    self.return_ptr = Some(fat_data_pointer);
                } else {
                    self.near_calls = self.near_calls.saturating_sub(1);
                }
            }
        }

        if let Opcode::NearCall(_call) = data.opcode.variant.opcode {
            if self.return_data.is_some() {
                self.near_calls += 1;
            }
        }

        if let Opcode::FarCall(_call) = data.opcode.variant.opcode {
            let current = state.vm_local_state.callstack.current;
            if current.code_address != CHEATCODE_ADDRESS {
                return;
            }
            if current.code_page.0 == 0 || current.ergs_remaining == 0 {
                tracing::error!("cheatcode triggered, but no calldata or ergs available");
                return;
            }
            tracing::info!("near call: cheatcode triggered");
            let calldata = {
                let ptr = state.vm_local_state.registers
                    [CALL_IMPLICIT_CALLDATA_FAT_PTR_REGISTER as usize];
                assert!(ptr.is_pointer);
                let fat_data_pointer = FatPointer::from_u256(ptr.value);
                memory.read_unaligned_bytes(
                    fat_data_pointer.memory_page as usize,
                    fat_data_pointer.start as usize,
                    fat_data_pointer.length as usize,
                )
            };

            // try to dispatch the cheatcode
            if let Ok(call) = CheatcodeContractCalls::decode(calldata.clone()) {
                self.dispatch_cheatcode(state, data, memory, storage, call);
            } else {
                tracing::error!(
                    "Failed to decode cheatcode calldata (far call): {}",
                    hex::encode(calldata),
                );
            }
        }
    }
}

impl<S: std::fmt::Debug + ForkSource, H: HistoryMode> VmTracer<ForkStorageView<S>, H>
    for CheatcodeTracer
{
    fn finish_cycle(
        &mut self,
        state: &mut ZkSyncVmState<ForkStorageView<S>, H>,
        _bootloader_state: &mut BootloaderState,
    ) -> TracerExecutionStatus {
        while let Some(action) = self.one_time_actions.pop() {
            match action {
                FinishCycleOneTimeActions::StorageWrite {
                    key,
                    read_value,
                    write_value,
                } => {
                    state.storage.write_value(LogQuery {
                        timestamp: Timestamp(state.local_state.timestamp),
                        tx_number_in_block: state.local_state.tx_number_in_block,
                        aux_byte: Default::default(),
                        shard_id: Default::default(),
                        address: *key.address(),
                        key: h256_to_u256(*key.key()),
                        read_value: h256_to_u256(read_value),
                        written_value: h256_to_u256(write_value),
                        rw_flag: true,
                        rollback: false,
                        is_service: false,
                    });
                }
                FinishCycleOneTimeActions::StoreFactoryDep { hash, bytecode } => {
                    state.decommittment_processor.populate(
                        vec![(hash, bytecode)],
                        Timestamp(state.local_state.timestamp),
                    )
                }
            }
        }

        // Set return data, if any
        if let Some(mut fat_pointer) = self.return_ptr.take() {
            let timestamp = Timestamp(state.local_state.timestamp);

            let elements = self.return_data.take().unwrap();
            fat_pointer.length = (elements.len() as u32) * 32;
            state.local_state.registers[RET_IMPLICIT_RETURNDATA_PARAMS_REGISTER as usize] =
                PrimitiveValue {
                    value: fat_pointer.to_u256(),
                    is_pointer: true,
                };
            state.memory.populate_page(
                fat_pointer.memory_page as usize,
                elements.into_iter().enumerate().collect_vec(),
                timestamp,
            );
        }

        // Sets the sender address for startPrank cheatcode
        if let Some(start_prank_call) = &self.permanent_actions.start_prank {
            let this_address = state.local_state.callstack.current.this_address;
            if !INTERNAL_CONTRACT_ADDRESSES.contains(&this_address) {
                state.local_state.callstack.current.msg_sender = start_prank_call.sender;
            }
        }

        TracerExecutionStatus::Continue
    }
}

impl CheatcodeTracer {
    pub fn new() -> Self {
        CheatcodeTracer {
            one_time_actions: vec![],
            permanent_actions: FinishCyclePermanentActions { start_prank: None },
            near_calls: 0,
            return_data: None,
            return_ptr: None,
            serialized_objects: HashMap::new(),
        }
    }

    pub fn dispatch_cheatcode<S: std::fmt::Debug + ForkSource, H: HistoryMode>(
        &mut self,
        _state: VmLocalStateData<'_>,
        _data: AfterExecutionData,
        _memory: &SimpleMemory<H>,
        storage: StoragePtr<ForkStorageView<S>>,
        call: CheatcodeContractCalls,
    ) {
        use CheatcodeContractCalls::*;
        match call {
            Addr(AddrCall { private_key }) => {
                tracing::info!("👷 Getting address for private key");
                let Ok(address) = zksync_types::PackedEthSignature::address_from_private_key(
                    &u256_to_h256(private_key),
                ) else {
                    tracing::error!("Failed generating address for private key");
                    return;
                };
                self.return_data = Some(vec![h256_to_u256(address.into())]);
            }
            Deal(DealCall { who, new_balance }) => {
                tracing::info!("👷 Setting balance for {who:?} to {new_balance}");
                self.write_storage(
                    storage_key_for_eth_balance(&who),
                    u256_to_h256(new_balance),
                    &mut storage.borrow_mut(),
                );
            }
            Etch(EtchCall { who, code }) => {
                tracing::info!("👷 Setting address code for {who:?}");
                let code_key = get_code_key(&who);
                let (hash, code) = bytecode_to_factory_dep(code.0.into());
                self.store_factory_dep(hash, code);
                self.write_storage(code_key, u256_to_h256(hash), &mut storage.borrow_mut());
            }
<<<<<<< HEAD
            ReadCallers(ReadCallersCall) => {
                tracing::info!("👷 Reading callers");

                //or perhaps
                // let default_sender = state.vm_local_state.callstack.current.msg_sender;
                let current_origin = {
                    let key = StorageKey::new(
                        AccountTreeId::new(zksync_types::SYSTEM_CONTEXT_ADDRESS),
                        zksync_types::SYSTEM_CONTEXT_TX_ORIGIN_POSITION,
                    );

                    storage.borrow_mut().read_value(&key)
                };

                let mut mode = CallerMode::None;
                let mut new_caller: H256 =
                    _state.vm_local_state.callstack.current.msg_sender.into();
                if let Some(prank) = &self.permanent_actions.start_prank {
                    //TODO: vm.prank -> CallerMode::Prank
                    mode = CallerMode::RecurrentPrank;
                    new_caller = prank.sender.into();
                }
                // TODO: vm.broadcast / vm.startBroadcast section
                // else if let Some(broadcast) = broadcast {
                //     mode = if broadcast.single_call {
                //         CallerMode::Broadcast
                //     } else {
                //         CallerMode::RecurrentBroadcast
                //     };
                //     new_caller = &broadcast.new_origin;
                //     new_origin = &broadcast.new_origin;
                // }

                let caller_mode = (mode as u8).into();
                let message_sender = h256_to_u256(new_caller);
                let tx_origin = h256_to_u256(current_origin);

                self.return_data = Some(vec![caller_mode, message_sender, tx_origin]);
=======
            Ffi(FfiCall { args }) => {
                tracing::info!("👷 Running ffi: {args:?}");
                let Some(first_arg) = args.get(0) else {
                    tracing::error!("Failed to run ffi: no args");
                    return;
                };
                // TODO: set directory to root
                let Ok(output) = Command::new(first_arg).args(&args[1..]).output() else {
                    tracing::error!("Failed to run ffi");
                    return;
                };

                // The stdout might be encoded on valid hex, or it might just be a string,
                // so we need to determine which it is to avoid improperly encoding later.
                let Ok(trimmed_stdout) = String::from_utf8(output.stdout) else {
                    tracing::error!("Failed to parse ffi output");
                    return;
                };
                let trimmed_stdout = trimmed_stdout.trim();
                let encoded_stdout =
                    if let Ok(hex) = hex::decode(trimmed_stdout.trim_start_matches("0x")) {
                        hex
                    } else {
                        trimmed_stdout.as_bytes().to_vec()
                    };

                self.add_trimmed_return_data(&encoded_stdout);
>>>>>>> 1946fd94
            }
            GetNonce(GetNonceCall { account }) => {
                tracing::info!("👷 Getting nonce for {account:?}");
                let mut storage = storage.borrow_mut();
                let nonce_key = get_nonce_key(&account);
                let full_nonce = storage.read_value(&nonce_key);
                let (account_nonce, _) = decompose_full_nonce(h256_to_u256(full_nonce));
                tracing::info!(
                    "👷 Nonces for account {:?} are {}",
                    account,
                    account_nonce.as_u64()
                );
                tracing::info!("👷 Setting returndata",);
                tracing::info!("👷 Returndata is {:?}", account_nonce);
                self.return_data = Some(vec![account_nonce]);
            }
            Load(LoadCall { account, slot }) => {
                tracing::info!(
                    "👷 Getting storage slot {:?} for account {:?}",
                    slot,
                    account
                );
                let key = StorageKey::new(AccountTreeId::new(account), H256(slot));
                let mut storage = storage.borrow_mut();
                let value = storage.read_value(&key);
                self.return_data = Some(vec![h256_to_u256(value)]);
            }
            ReadFile(ReadFileCall { path }) => {
                tracing::info!("👷 Reading file in path {}", path);
                let Ok(data) = fs::read(path) else {
                    tracing::error!("Failed to read file");
                    return;
                };
                self.add_trimmed_return_data(&data);
            }
            Roll(RollCall { block_number }) => {
                tracing::info!("👷 Setting block number to {}", block_number);

                let key = StorageKey::new(
                    AccountTreeId::new(zksync_types::SYSTEM_CONTEXT_ADDRESS),
                    zksync_types::CURRENT_VIRTUAL_BLOCK_INFO_POSITION,
                );
                let mut storage = storage.borrow_mut();
                let (_, block_timestamp) =
                    unpack_block_info(h256_to_u256(storage.read_value(&key)));
                self.write_storage(
                    key,
                    u256_to_h256(pack_block_info(block_number.as_u64(), block_timestamp)),
                    &mut storage,
                );
            }
            SerializeAddress(SerializeAddressCall {
                object_key,
                value_key,
                value,
            }) => {
                tracing::info!(
                    "👷 Serializing address {:?} with key {:?} to object {:?}",
                    value,
                    value_key,
                    object_key
                );
                let json_value = serde_json::json!({
                    value_key: value
                });

                //write to serialized_objects
                self.serialized_objects
                    .insert(object_key.clone(), json_value.to_string());

                let address = Address::from(value);
                let address_with_checksum = to_checksum(&address, None);
                self.add_trimmed_return_data(address_with_checksum.as_bytes());
            }
            SerializeBool(SerializeBoolCall {
                object_key,
                value_key,
                value,
            }) => {
                tracing::info!(
                    "👷 Serializing bool {:?} with key {:?} to object {:?}",
                    value,
                    value_key,
                    object_key
                );
                let json_value = serde_json::json!({
                    value_key: value
                });

                self.serialized_objects
                    .insert(object_key.clone(), json_value.to_string());

                let bool_value = value.to_string();
                self.add_trimmed_return_data(bool_value.as_bytes());
            }
            SerializeUint(SerializeUintCall {
                object_key,
                value_key,
                value,
            }) => {
                tracing::info!(
                    "👷 Serializing uint256 {:?} with key {:?} to object {:?}",
                    value,
                    value_key,
                    object_key
                );
                let json_value = serde_json::json!({
                    value_key: value
                });

                self.serialized_objects
                    .insert(object_key.clone(), json_value.to_string());

                let uint_value = value.to_string();
                self.add_trimmed_return_data(uint_value.as_bytes());
            }
            SetNonce(SetNonceCall { account, nonce }) => {
                tracing::info!("👷 Setting nonce for {account:?} to {nonce}");
                let mut storage = storage.borrow_mut();
                let nonce_key = get_nonce_key(&account);
                let full_nonce = storage.read_value(&nonce_key);
                let (mut account_nonce, mut deployment_nonce) =
                    decompose_full_nonce(h256_to_u256(full_nonce));
                if account_nonce.as_u64() >= nonce {
                    tracing::error!(
                      "SetNonce cheatcode failed: Account nonce is already set to a higher value ({}, requested {})",
                      account_nonce,
                      nonce
                  );
                    return;
                }
                account_nonce = nonce.into();
                if deployment_nonce.as_u64() >= nonce {
                    tracing::error!(
                      "SetNonce cheatcode failed: Deployment nonce is already set to a higher value ({}, requested {})",
                      deployment_nonce,
                      nonce
                  );
                    return;
                }
                deployment_nonce = nonce.into();
                let enforced_full_nonce = nonces_to_full_nonce(account_nonce, deployment_nonce);
                tracing::info!(
                    "👷 Nonces for account {:?} have been set to {}",
                    account,
                    nonce
                );
                self.write_storage(nonce_key, u256_to_h256(enforced_full_nonce), &mut storage);
            }
            StartPrank(StartPrankCall { sender }) => {
                tracing::info!("👷 Starting prank to {sender:?}");
                self.permanent_actions.start_prank = Some(StartPrankOpts {
                    sender,
                    origin: None,
                });
            }
            StartPrankWithOrigin(StartPrankWithOriginCall { sender, origin }) => {
                tracing::info!("👷 Starting prank to {sender:?} with origin {origin:?}");
                let key = StorageKey::new(
                    AccountTreeId::new(zksync_types::SYSTEM_CONTEXT_ADDRESS),
                    zksync_types::SYSTEM_CONTEXT_TX_ORIGIN_POSITION,
                );
                let original_tx_origin = storage.borrow_mut().read_value(&key);
                self.write_storage(key, origin.into(), &mut storage.borrow_mut());

                self.permanent_actions.start_prank = Some(StartPrankOpts {
                    sender,
                    origin: Some(original_tx_origin),
                });
            }
            StopPrank(StopPrankCall) => {
                tracing::info!("👷 Stopping prank");

                if let Some(origin) = self
                    .permanent_actions
                    .start_prank
                    .as_ref()
                    .and_then(|v| v.origin)
                {
                    let key = StorageKey::new(
                        AccountTreeId::new(zksync_types::SYSTEM_CONTEXT_ADDRESS),
                        zksync_types::SYSTEM_CONTEXT_TX_ORIGIN_POSITION,
                    );
                    self.write_storage(key, origin, &mut storage.borrow_mut());
                }

                self.permanent_actions.start_prank = None;
            }
            Store(StoreCall {
                account,
                slot,
                value,
            }) => {
                tracing::info!(
                    "👷 Setting storage slot {:?} for account {:?} to {:?}",
                    slot,
                    account,
                    value
                );
                let mut storage = storage.borrow_mut();
                let key = StorageKey::new(AccountTreeId::new(account), H256(slot));
                self.write_storage(key, H256(value), &mut storage);
            }
            ToString0(ToString0Call { value }) => {
                tracing::info!("Converting address into string");
                let address = Address::from(value);
                let address_with_checksum = to_checksum(&address, None);
                self.add_trimmed_return_data(address_with_checksum.as_bytes());
            }
            ToString1(ToString1Call { value }) => {
                tracing::info!("Converting bool into string");
                let bool_value = value.to_string();
                self.add_trimmed_return_data(bool_value.as_bytes());
            }
            ToString2(ToString2Call { value }) => {
                tracing::info!("Converting uint256 into string");
                let uint_value = value.to_string();
                self.add_trimmed_return_data(uint_value.as_bytes());
            }
            ToString3(ToString3Call { value }) => {
                tracing::info!("Converting int256 into string");
                let int_value = value.to_string();
                self.add_trimmed_return_data(int_value.as_bytes());
            }
            ToString4(ToString4Call { value }) => {
                tracing::info!("Converting bytes32 into string");
                let bytes_value = format!("0x{}", hex::encode(value));
                self.add_trimmed_return_data(bytes_value.as_bytes());
            }
            ToString5(ToString5Call { value }) => {
                tracing::info!("Converting bytes into string");
                let bytes_value = format!("0x{}", hex::encode(value));
                self.add_trimmed_return_data(bytes_value.as_bytes());
            }
            TryFfi(TryFfiCall { args }) => {
                tracing::info!("👷 Running try ffi: {args:?}");
                let Some(first_arg) = args.get(0) else {
                    tracing::error!("Failed to run ffi: no args");
                    return;
                };
                // TODO: set directory to root
                let Ok(output) = Command::new(first_arg).args(&args[1..]).output() else {
                    tracing::error!("Failed to run ffi");
                    return;
                };

                // The stdout might be encoded on valid hex, or it might just be a string,
                // so we need to determine which it is to avoid improperly encoding later.
                let Ok(trimmed_stdout) = String::from_utf8(output.stdout) else {
                    tracing::error!("Failed to parse ffi output");
                    return;
                };
                let trimmed_stdout = trimmed_stdout.trim();
                let encoded_stdout =
                    if let Ok(hex) = hex::decode(trimmed_stdout.trim_start_matches("0x")) {
                        hex
                    } else {
                        trimmed_stdout.as_bytes().to_vec()
                    };

                let ffi_result = FfiResult {
                    exit_code: output.status.code().unwrap_or(69), // Default from foundry
                    stdout: encoded_stdout.into(),
                    stderr: output.stderr.into(),
                };
                let encoded_ffi_result: Vec<u8> = ffi_result.encode();

                // Add 32 bytes initial offset with 0x20 to the return data
                // See: https://github.com/gakonst/ethers-rs/issues/2514
                let mut return_data = vec![0u8; 32];
                return_data[31] = 0x20;
                return_data.extend(encoded_ffi_result);

                let return_data: Vec<U256> = return_data.chunks(32).map(|b| b.into()).collect_vec();
                self.return_data = Some(return_data);
            }
            Warp(WarpCall { timestamp }) => {
                tracing::info!("👷 Setting block timestamp {}", timestamp);

                let key = StorageKey::new(
                    AccountTreeId::new(zksync_types::SYSTEM_CONTEXT_ADDRESS),
                    zksync_types::CURRENT_VIRTUAL_BLOCK_INFO_POSITION,
                );
                let mut storage = storage.borrow_mut();
                let (block_number, _) = unpack_block_info(h256_to_u256(storage.read_value(&key)));
                self.write_storage(
                    key,
                    u256_to_h256(pack_block_info(block_number, timestamp.as_u64())),
                    &mut storage,
                );
            }
            WriteFile(WriteFileCall { path, value }) => {
                tracing::info!("👷 Writing data to file in path {}", path);
                if fs::write(path, value).is_err() {
                    tracing::error!("Failed to write file");
                }
            }
            WriteJson(WriteJsonCall { path, json }) => {
                tracing::info!("👷 Writing json data to file in path {}", path);
                let Ok(json) = serde_json::from_str::<serde_json::Value>(&json) else {
                    tracing::error!("Failed to parse json");
                    return;
                };
                let Ok(formatted_json) = serde_json::to_string_pretty(&json) else {
                    tracing::error!("Failed to format json");
                    return;
                };
                if fs::write(path, formatted_json).is_err() {
                    tracing::error!("Failed to write file");
                }
            }
            WriteJsonWithJsonAndPath(WriteJsonWithJsonAndPathCall {
                path,
                json,
                value_key,
            }) => {
                tracing::info!("👷 Writing json data to file in path {path} with key {value_key}");

                let Ok(file) = fs::read_to_string(&path) else {
                    tracing::error!("Failed to read file");
                    return;
                };
                let Ok(mut file_json) = serde_json::from_str::<serde_json::Value>(&file) else {
                    tracing::error!("Failed to parse json");
                    return;
                };
                let Ok(json) = serde_json::from_str::<serde_json::Value>(&json) else {
                    tracing::error!("Failed to parse json");
                    return;
                };
                file_json[value_key] = json;
                let Ok(formatted_json) = serde_json::to_string_pretty(&file_json) else {
                    tracing::error!("Failed to format json");
                    return;
                };
                if fs::write(path, formatted_json).is_err() {
                    tracing::error!("Failed to write file");
                }
            }
        };
    }

    fn store_factory_dep(&mut self, hash: U256, bytecode: Vec<U256>) {
        self.one_time_actions
            .push(FinishCycleOneTimeActions::StoreFactoryDep { hash, bytecode });
    }

    fn write_storage<S: std::fmt::Debug + ForkSource>(
        &mut self,
        key: StorageKey,
        write_value: H256,
        storage: &mut StorageView<ForkStorage<S>>,
    ) {
        self.one_time_actions
            .push(FinishCycleOneTimeActions::StorageWrite {
                key,
                read_value: storage.read_value(&key),
                write_value,
            });
    }

    fn add_trimmed_return_data(&mut self, data: &[u8]) {
        let data_length = data.len();
        let mut data: Vec<U256> = data
            .chunks(32)
            .map(|b| {
                // Copies the bytes into a 32 byte array
                // padding with zeros to the right if necessary
                let mut bytes = [0u8; 32];
                bytes[..b.len()].copy_from_slice(b);
                bytes.into()
            })
            .collect_vec();

        // Add the length of the data to the end of the return data
        data.push(data_length.into());

        self.return_data = Some(data);
    }
}<|MERGE_RESOLUTION|>--- conflicted
+++ resolved
@@ -316,7 +316,6 @@
                 self.store_factory_dep(hash, code);
                 self.write_storage(code_key, u256_to_h256(hash), &mut storage.borrow_mut());
             }
-<<<<<<< HEAD
             ReadCallers(ReadCallersCall) => {
                 tracing::info!("👷 Reading callers");
 
@@ -355,7 +354,7 @@
                 let tx_origin = h256_to_u256(current_origin);
 
                 self.return_data = Some(vec![caller_mode, message_sender, tx_origin]);
-=======
+            }
             Ffi(FfiCall { args }) => {
                 tracing::info!("👷 Running ffi: {args:?}");
                 let Some(first_arg) = args.get(0) else {
@@ -383,7 +382,6 @@
                     };
 
                 self.add_trimmed_return_data(&encoded_stdout);
->>>>>>> 1946fd94
             }
             GetNonce(GetNonceCall { account }) => {
                 tracing::info!("👷 Getting nonce for {account:?}");
