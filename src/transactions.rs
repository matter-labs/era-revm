use era_test_node::{
    fork::ForkDetails,
    node::{
        InMemoryNode, InMemoryNodeConfig, ShowCalls, ShowGasDetails, ShowStorageLogs, ShowVMDetails,
    },
    system_contracts,
};
<<<<<<< HEAD
=======
use ethabi::ParamType;
>>>>>>> f3222d3e
use multivm::{interface::VmExecutionResultAndLogs, vm_refunds_enhancement::ToTracerPointer};
use revm::{
    primitives::{
        Account, AccountInfo, Address, Bytes, EVMResult, Env, Eval, Halt, HashMap as rHashMap,
        OutOfGasError, ResultAndState, StorageSlot, TxEnv, B256, KECCAK_EMPTY, U256 as rU256,
    },
    Database,
};
use std::{
    collections::{HashMap, HashSet},
    fmt::Debug,
    sync::{Arc, Mutex},
};
use zksync_basic_types::{web3::signing::keccak256, L1BatchNumber, L2ChainId, H160, H256, U256};
use zksync_types::api::Block;
use zksync_types::{
    fee::Fee, l2::L2Tx, transaction_request::PaymasterParams, PackedEthSignature, StorageKey,
    StorageLogQueryType, ACCOUNT_CODE_STORAGE_ADDRESS,
};

use revm::primitives::U256 as revmU256;
use zksync_utils::{h256_to_account_address, u256_to_h256};

use crate::{
    cheatcodes::CheatcodeTracer,
    conversion_utils::{
        address_to_h160, h160_to_address, h256_to_h160, h256_to_revm_u256, revm_u256_to_u256,
    },
    db::RevmDatabaseForEra,
    factory_deps::PackedEraBytecode,
};

fn contract_address_from_tx_result(execution_result: &VmExecutionResultAndLogs) -> Option<H160> {
    for query in execution_result.logs.storage_logs.iter().rev() {
        if query.log_type == StorageLogQueryType::InitialWrite
            && query.log_query.address == ACCOUNT_CODE_STORAGE_ADDRESS
        {
            return Some(h256_to_account_address(&u256_to_h256(query.log_query.key)));
        }
    }
    None
}

/// Prepares calldata to invoke deployer contract.
/// This method encodes parameters for the `create` method.
pub fn encode_deploy_params_create(
    salt: H256,
    contract_hash: H256,
    constructor_input: Vec<u8>,
) -> Vec<u8> {
    // TODO (SMA-1608): We should not re-implement the ABI parts in different places, instead have the ABI available
    //  from the `zksync_contracts` crate.
    let signature = ethabi::short_signature(
        "create",
        &[
            ethabi::ParamType::FixedBytes(32),
            ethabi::ParamType::FixedBytes(32),
            ethabi::ParamType::Bytes,
        ],
    );
    let params = ethabi::encode(&[
        ethabi::Token::FixedBytes(salt.as_bytes().to_vec()),
        ethabi::Token::FixedBytes(contract_hash.as_bytes().to_vec()),
        ethabi::Token::Bytes(constructor_input),
    ]);

    signature.iter().copied().chain(params).collect()
}

/// Extract the zkSync Fee based off the Revm transaction.
pub fn tx_env_to_fee(tx_env: &TxEnv) -> Fee {
    Fee {
        // Currently zkSync doesn't allow gas limits larger than u32.
        gas_limit: U256::min(tx_env.gas_limit.into(), U256::from(2147483640)),
        // Block base fee on L2 is 0.25 GWei - make sure that the max_fee_per_gas is set to higher value.
        max_fee_per_gas: U256::max(revm_u256_to_u256(tx_env.gas_price), U256::from(260_000_000)),
        max_priority_fee_per_gas: revm_u256_to_u256(tx_env.gas_priority_fee.unwrap_or_default()),
        gas_per_pubdata_limit: U256::from(800),
    }
}

/// Translates Revm transaction into era's L2Tx.
pub fn tx_env_to_era_tx(tx_env: TxEnv, nonce: u64) -> L2Tx {
    let mut l2tx = match tx_env.transact_to {
        revm::primitives::TransactTo::Call(contract_address) => L2Tx::new(
            H160::from(contract_address.0 .0),
            tx_env.data.to_vec(),
            (tx_env.nonce.unwrap_or(nonce) as u32).into(),
            tx_env_to_fee(&tx_env),
            H160::from(tx_env.caller.0 .0),
            revm_u256_to_u256(tx_env.value),
            None, // factory_deps
            PaymasterParams::default(),
        ),
        revm::primitives::TransactTo::Create(_scheme) => {
            // TODO: support create / create2.
            let packed_bytecode = PackedEraBytecode::from_vec(tx_env.data.as_ref());
            L2Tx::new(
                H160::from_low_u64_be(0x8006),
                encode_deploy_params_create(
                    Default::default(),
                    packed_bytecode.bytecode_hash(),
                    Default::default(),
                ),
                (tx_env.nonce.unwrap_or(nonce) as u32).into(),
                tx_env_to_fee(&tx_env),
                H160::from(tx_env.caller.0 .0),
                revm_u256_to_u256(tx_env.value),
                Some(packed_bytecode.factory_deps()),
                PaymasterParams::default(),
            )
        }
    };
    l2tx.set_input(
        tx_env.data.to_vec(),
        H256(keccak256(tx_env.data.to_vec().as_slice())),
    );
    l2tx
}

#[derive(Debug, Clone)]
pub enum DatabaseError {
    MissingCode(bool),
}

pub fn run_era_transaction<DB, E, INSP>(env: &mut Env, db: DB, _inspector: INSP) -> EVMResult<E>
where
    DB: Database + Send,
    <DB as revm::Database>::Error: Debug,
{
    let (num, ts) = (
        env.block.number.to::<u64>(),
        env.block.timestamp.to::<u64>(),
    );
    let era_db = RevmDatabaseForEra {
        db: Arc::new(Mutex::new(Box::new(db))),
        current_block: num,
    };

    let nonces = era_db.get_nonce_for_address(address_to_h160(env.tx.caller));

    println!(
        "*** Starting ERA transaction: block: {:?} timestamp: {:?} - but using {:?} and {:?} instead with nonce {:?}",
        env.block.number.to::<u32>(),
        env.block.timestamp.to::<u64>(),
        num,
        ts,
        nonces
    );

    // Update the environment timestamp and block number.
    // Check if this should be done at the end?
    env.block.number = env.block.number.saturating_add(rU256::from(1));
    env.block.timestamp = env.block.timestamp.saturating_add(rU256::from(1));

    let chain_id_u32 = if env.cfg.chain_id <= u32::MAX as u64 {
        env.cfg.chain_id as u32
    } else {
        // TODO: FIXME
        31337
    };

    let (l2_num, l2_ts) = (num * 2, ts * 2);
    let fork_details = ForkDetails {
        fork_source: era_db.clone(),
        l1_block: L1BatchNumber(num as u32),
        l2_block: Block::default(),
        l2_miniblock: l2_num,
        l2_miniblock_hash: Default::default(),
        block_timestamp: l2_ts,
        overwrite_chain_id: Some(L2ChainId::from(chain_id_u32)),
        // Make sure that l1 gas price is set to reasonable values.
        l1_gas_price: u64::max(env.block.basefee.to::<u64>(), 1000),
    };

    let config = InMemoryNodeConfig {
        show_calls: ShowCalls::None,
        show_storage_logs: ShowStorageLogs::None,
        show_vm_details: ShowVMDetails::None,
        show_gas_details: ShowGasDetails::None,
        resolve_hashes: false,
        system_contracts_options: system_contracts::Options::BuiltInWithoutSecurity,
    };
    let node = InMemoryNode::new(Some(fork_details), None, config);

    let mut l2_tx = tx_env_to_era_tx(env.tx.clone(), nonces);

    if l2_tx.common_data.signature.is_empty() {
        // FIXME: This is a hack to make sure that the signature is not empty.
        // Fails without a signature here: https://github.com/matter-labs/zksync-era/blob/73a1e8ff564025d06e02c2689da238ae47bb10c3/core/lib/types/src/transaction_request.rs#L381
        l2_tx.common_data.signature = PackedEthSignature::default().serialize_packed().into();
    }

    let era_execution_result = node
        .run_l2_tx_raw(
            l2_tx,
            multivm::interface::TxExecutionMode::VerifyExecute,
<<<<<<< HEAD
            vec![],
            // vec![CheatcodeTracer::new().into_tracer_pointer()],
=======
            vec![CheatcodeTracer::new().into_tracer_pointer()],
>>>>>>> f3222d3e
        )
        .unwrap();

    let (modified_keys, tx_result, _call_traces, _block, bytecodes, _block_ctx) =
        era_execution_result;
    let maybe_contract_address = contract_address_from_tx_result(&tx_result);

    let execution_result = match tx_result.result {
        multivm::interface::ExecutionResult::Success { output, .. } => {
            revm::primitives::ExecutionResult::Success {
                reason: Eval::Return,
                gas_used: env.tx.gas_limit - tx_result.refunds.gas_refunded as u64,
                gas_refunded: tx_result.refunds.gas_refunded as u64,
                logs: vec![],
                output: revm::primitives::Output::Create(
                    Bytes::from(decode_l2_tx_result(output)),
                    maybe_contract_address.map(h160_to_address),
                ),
            }
        }
        multivm::interface::ExecutionResult::Revert { output } => {
            let output = match output {
                multivm::interface::VmRevertReason::General { data, .. } => data,
                multivm::interface::VmRevertReason::Unknown { data, .. } => data,
                _ => Vec::new(),
            };

            revm::primitives::ExecutionResult::Revert {
                gas_used: env.tx.gas_limit - tx_result.refunds.gas_refunded as u64,
                output: Bytes::from(output),
            }
        }
        multivm::interface::ExecutionResult::Halt { reason } => {
            // Need to decide what to do in the case of a halt. This might depend on the reason for the halt.
            // TODO: FIXME
            tracing::error!("tx execution halted: {}", reason);
            revm::primitives::ExecutionResult::Halt {
                reason: match reason {
                    multivm::interface::Halt::NotEnoughGasProvided => {
                        Halt::OutOfGas(OutOfGasError::BasicOutOfGas)
                    }
                    _ => panic!("HALT: {}", reason),
                },
                gas_used: env.tx.gas_limit - tx_result.refunds.gas_refunded as u64,
            }
        }
    };

    let account_to_keys: HashMap<H160, HashMap<StorageKey, H256>> =
        modified_keys
            .iter()
            .fold(HashMap::new(), |mut acc, (storage_key, value)| {
                acc.entry(*storage_key.address())
                    .or_default()
                    .insert(*storage_key, *value);
                acc
            });

    // List of touched accounts
    let mut accounts_touched: HashSet<H160> = Default::default();
    // All accounts where storage was modified.
    for x in account_to_keys.keys() {
        accounts_touched.insert(*x);
    }
    // Also insert 'fake' accounts for bytecodes (to make sure that factory bytecodes get persisted).
    for k in bytecodes.keys() {
        accounts_touched.insert(h256_to_h160(&u256_to_h256(*k)));
    }

    let account_code_storage = ACCOUNT_CODE_STORAGE_ADDRESS;

    if let Some(account_bytecodes) = account_to_keys.get(&account_code_storage) {
        for k in account_bytecodes.keys() {
            let account_address = H160::from_slice(&k.key().0[12..32]);
            accounts_touched.insert(account_address);
        }
    }

    let state: rHashMap<Address, Account> = accounts_touched
        .iter()
        .map(|account| {
            let acc: Address = h160_to_address(*account);

            let storage: Option<rHashMap<revmU256, StorageSlot>> =
                account_to_keys.get(account).map(|slot_changes| {
                    slot_changes
                        .iter()
                        .map(|(slot, value)| {
                            (
                                h256_to_revm_u256(*slot.key()),
                                StorageSlot {
                                    previous_or_original_value: revm::primitives::U256::ZERO, // FIXME
                                    present_value: h256_to_revm_u256(*value),
                                },
                            )
                        })
                        .collect()
                });

            let account_code = era_db.fetch_account_code(*account, &modified_keys, &bytecodes);

            let (code_hash, code) = account_code
                .map(|(hash, bytecode)| (B256::from(&hash.0), Some(bytecode)))
                .unwrap_or((KECCAK_EMPTY, None));
            if code.is_none() {
                println!("*** No bytecode for account: {:?}", account);
            }

            (
                acc,
                Account {
                    info: AccountInfo {
                        balance: revm::primitives::U256::ZERO, // FIXME
                        nonce: era_db.get_nonce_for_address(*account),
                        code_hash,
                        code,
                    },
                    storage: storage.unwrap_or_default(),
                    status: revm::primitives::AccountStatus::Touched,
                },
            )
        })
        .collect();

    Ok(ResultAndState {
        result: execution_result,
        state,
    })
}

fn decode_l2_tx_result(output: Vec<u8>) -> Vec<u8> {
    ethabi::decode(&[ParamType::Bytes], &output)
        .ok()
        .and_then(|result| result.first().cloned())
        .and_then(|result| result.into_bytes())
        .unwrap_or_default()
}

#[cfg(test)]
mod tests {
    use crate::{factory_deps::hash_bytecode, testing::MockDatabase};

    use super::*;

    #[test]
    fn test_env_number_and_timestamp_is_incremented_after_transaction_and_marks_storage_as_touched()
    {
        let mut env = Env::default();

        env.block.number = rU256::from(0);
        env.block.timestamp = rU256::from(0);

        env.tx = TxEnv {
            caller: Address(H160::repeat_byte(0x1).to_fixed_bytes().into()),
            gas_limit: 1_000_000,
            gas_price: rU256::from(250_000_000),
            transact_to: revm::primitives::TransactTo::Create(
                revm::primitives::CreateScheme::Create,
            ),
            value: Default::default(),
            data: serde_json::to_vec(&PackedEraBytecode::new(
                hex::encode(hash_bytecode(&[0; 32])),
                hex::encode([0; 32]),
                vec![hex::encode([0; 32])],
            ))
            .unwrap()
            .into(),
            nonce: Default::default(),
            chain_id: Default::default(),
            access_list: Default::default(),
            gas_priority_fee: Default::default(),
            blob_hashes: Default::default(),
            max_fee_per_blob_gas: Default::default(),
        };

        let res =
            run_era_transaction::<_, ResultAndState, _>(&mut env, &mut MockDatabase::default(), ())
                .expect("failed executing");

        assert!(
            !res.state.is_empty(),
            "unexpected failure: no states were touched"
        );
        for (address, account) in res.state {
            assert!(
                account.is_touched(),
                "unexpected failure:  account {} was not marked as touched; it will not be updated",
                address
            );
        }

        assert_eq!(1, env.block.number.to::<u64>());
        assert_eq!(1, env.block.timestamp.to::<u64>());
    }
}<|MERGE_RESOLUTION|>--- conflicted
+++ resolved
@@ -5,10 +5,7 @@
     },
     system_contracts,
 };
-<<<<<<< HEAD
-=======
 use ethabi::ParamType;
->>>>>>> f3222d3e
 use multivm::{interface::VmExecutionResultAndLogs, vm_refunds_enhancement::ToTracerPointer};
 use revm::{
     primitives::{
@@ -206,12 +203,8 @@
         .run_l2_tx_raw(
             l2_tx,
             multivm::interface::TxExecutionMode::VerifyExecute,
-<<<<<<< HEAD
             vec![],
             // vec![CheatcodeTracer::new().into_tracer_pointer()],
-=======
-            vec![CheatcodeTracer::new().into_tracer_pointer()],
->>>>>>> f3222d3e
         )
         .unwrap();
 
